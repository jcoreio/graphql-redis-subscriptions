{
  "name": "graphql-redis-subscriptions",
  "version": "1.4.0",
  "description": "A graphql-subscriptions PubSub Engine using redis",
  "main": "dist/index.js",
  "repository": {
    "type": "git",
    "url": "https://github.com/davidyaha/graphql-redis-subscriptions.git"
  },
  "keywords": [
    "graphql",
    "redis",
    "apollo",
    "subscriptions"
  ],
  "author": "David Yahalomi",
  "license": "MIT",
  "bugs": {
    "url": "https://github.com/davidyaha/graphql-redis-subscriptions/issues"
  },
  "homepage": "https://github.com/davidyaha/graphql-redis-subscriptions",
  "scripts": {
    "compile": "tsc",
    "pretest": "npm run compile",
    "test": "npm run testonly -- && npm run integration --",
    "posttest": "npm run lint",
    "lint": "tslint --type-check --project ./tsconfig.json ./src/**/*.ts",
    "watch": "tsc -w",
    "testonly": "mocha --reporter spec --full-trace ./dist/test/tests.js ",
    "integration": "npm run compile && mocha --reporter spec --full-trace ./dist/test/integration-tests.js ",
    "benchmark": "npm run compile && mocha --reporter spec --full-trace ./dist/test/benchmark.js ",
    "coverage": "node ./node_modules/istanbul/lib/cli.js cover _mocha -- --full-trace ./dist/test/tests.js",
    "postcoverage": "remap-istanbul --input coverage/coverage.raw.json --type lcovonly --output coverage/lcov.info",
    "prepublish": "npm run test"
  },
  "dependencies": {
    "graphql-subscriptions": "^0.5.6",
    "iterall": "^1.1.3"
  },
  "devDependencies": {
    "@types/chai": "^4.0.10",
    "@types/chai-as-promised": "0.0.31",
<<<<<<< HEAD
    "@types/graphql": "^0.9.0",
    "@types/mocha": "^2.2.33",
    "@types/node": "8.0.11",
    "@types/redis": "^2.6.0",
=======
    "@types/ioredis": "0.0.26",
    "@types/mocha": "^2.2.44",
    "@types/node": "7.0.19",
>>>>>>> f96e10e2
    "@types/simple-mock": "0.0.27",
    "chai": "^3.5.0",
    "chai-as-promised": "^6.0.0",
    "graphql": "^0.12.0",
    "ioredis": "^3.1.2",
    "istanbul": "1.0.0-alpha.2",
    "mocha": "^3.5.3",
    "remap-istanbul": "^0.9.5",
    "simple-mock": "^0.8.0",
    "tslint": "^5.8.0",
    "typescript": "^2.6.2"
  },
  "optionalDependencies": {
    "ioredis": "^3.1.2"
  },
  "typings": "dist/index.d.ts",
  "typescript": {
    "definition": "dist/index.d.ts"
  }
}<|MERGE_RESOLUTION|>--- conflicted
+++ resolved
@@ -40,16 +40,9 @@
   "devDependencies": {
     "@types/chai": "^4.0.10",
     "@types/chai-as-promised": "0.0.31",
-<<<<<<< HEAD
-    "@types/graphql": "^0.9.0",
-    "@types/mocha": "^2.2.33",
-    "@types/node": "8.0.11",
-    "@types/redis": "^2.6.0",
-=======
+    "@types/node": "8.5.1",
     "@types/ioredis": "0.0.26",
     "@types/mocha": "^2.2.44",
-    "@types/node": "7.0.19",
->>>>>>> f96e10e2
     "@types/simple-mock": "0.0.27",
     "chai": "^3.5.0",
     "chai-as-promised": "^6.0.0",
